--- conflicted
+++ resolved
@@ -2,9 +2,5 @@
 twilio
 openai
 python-dotenv
-<<<<<<< HEAD
 Pillow
 requests
-=======
-pillow
->>>>>>> 393eb273
